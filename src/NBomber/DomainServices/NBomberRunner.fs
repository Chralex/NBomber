--- conflicted
+++ resolved
@@ -1,189 +1,185 @@
-﻿module internal NBomber.DomainServices.NBomberRunner
-
-open System
-open System.Threading.Tasks
-
-open Serilog
-
-open NBomber.Contracts
-open NBomber.Configuration
-open NBomber.Domain
-open NBomber.Domain.Statistics
-open NBomber.Infra
-open NBomber.Infra.Dependency
-open NBomber.DomainServices.Reporting
-open NBomber.DomainServices.ScenarioRunner
-open NBomber.Domain.Errors
-
-let tryGetScenariosSettings (context: NBomberRunnerContext) = maybe {
-    let! config = context.NBomberConfig
-    let! globalSettings = config.GlobalSettings
-    return! Option.ofObj(globalSettings.ScenariosSettings)
-}
-
-let tryGetTargetScenarios (context: NBomberRunnerContext) = maybe {
-    let! config = context.NBomberConfig
-    let! globalSettings = config.GlobalSettings
-    return! Option.ofObj(globalSettings.TargetScenarios)
-}
-
-let tryGetReportFileName (context: NBomberRunnerContext) = maybe {
-    let! config = context.NBomberConfig
-    let! globalSettings = config.GlobalSettings
-    return! Option.ofObj(globalSettings.ReportFileName)
-}
-
-let tryGetReportFormats (context: NBomberRunnerContext) = maybe {
-    let! config = context.NBomberConfig
-    let! globalSettings = config.GlobalSettings
-    let reportFormats = globalSettings.ReportFormats |> Array.choose(Validation.isReportFormatSupported)              
-    return! Option.ofObj(reportFormats)
-}
-
-let updateScenarioWithSettings (scenario: Scenario) (settings: ScenarioSetting) =
-    { scenario with ConcurrentCopies = settings.ConcurrentCopies
-                    WarmUpDuration = settings.WarmUpDuration
-                    Duration = settings.Duration }
-
-let filterTargetScenarios (targetScenarios: string[]) (scenarios: Scenario[]) =
-    Log.Information("target scenarios from config: {0}", targetScenarios |> String.concatWithCommaAndQuotes)
-
-    scenarios 
-    |> Array.filter(fun x -> targetScenarios |> Array.exists(fun target -> x.ScenarioName = target))
-        
-let applyScenariosSettings (settings: ScenarioSetting[]) (scenarios: Scenario[]) =    
-    if Array.isEmpty(settings) then
-        scenarios
-    else
-        scenarios
-        |> Array.map(fun scenario -> settings |> Array.tryFind(fun s -> s.ScenarioName = scenario.ScenarioName)
-                                              |> function | Some setting -> updateScenarioWithSettings scenario setting 
-                                                          | None -> scenario)
-
-let initScenarios (scenarios: DomainTypes.Scenario[]) =    
-    let mutable failed = false    
-    let mutable error = Unchecked.defaultof<_>
-    
-    let flow = seq {
-        for scn in scenarios do 
-            if not failed then
-                Log.Information("initializing scenario: '{0}'", scn.ScenarioName)
-                let initResult = Scenario.runInit(scn)
-
-                if Result.isError(initResult) then
-                    let errorMsg = initResult |> Result.getError |> Errors.toString
-                    Log.Error("init failed: " + errorMsg)
-                    failed <- true
-                    error <- initResult
-                yield initResult
-    }
-
-    let results = flow |> Seq.toArray
-
-    if not failed then results |> Array.map(Result.getOk) |> Ok
-    else error |> Result.getError |> Error 
-
-let cleanScenarios (scnRunners: ScenarioRunner[]) =
-    scnRunners |> Array.iter(fun x -> x.Clean())    
-
-let warmUpScenarios (dep: Dependency, scnRunners: ScenarioRunner[]) =
-    scnRunners 
-    |> Array.iter(fun x -> Log.Information("warming up scenario: '{0}'", x.Scenario.ScenarioName)
-                           let duration = x.Scenario.WarmUpDuration
-                           if dep.ApplicationType = Console then dep.ShowProgressBar(duration)
-                           x.WarmUp(duration).Wait())
-
-let buildScenarios (context: NBomberRunnerContext) =     
-    let registeredScenarios = context.Scenarios
-    let scenarioSettings = tryGetScenariosSettings(context)
-    let targetScenarios = tryGetTargetScenarios(context)
-
-    if not(Array.isEmpty registeredScenarios) then
-        let scnNames = registeredScenarios |> Array.map(fun x -> x.ScenarioName) |> String.concatWithCommaAndQuotes
-        Log.Information("registered scenarios: {0}", scnNames)
-
-    match (scenarioSettings, targetScenarios) with
-    | Some settings, Some targetScns -> 
-        registeredScenarios 
-        |> filterTargetScenarios(targetScns)
-        |> applyScenariosSettings(settings) 
-        |> Array.map(Scenario.create)
-    
-    | Some settings, None ->         
-        registeredScenarios
-        |> applyScenariosSettings(settings)         
-        |> Array.map(Scenario.create)
-
-    | None, Some targetScns ->
-        registeredScenarios
-        |> filterTargetScenarios(targetScns)        
-        |> Array.map(Scenario.create)
-
-    | None, None -> context.Scenarios |> Array.map(Scenario.create)
-
-let displayProgress (dep: Dependency, scnRunners: ScenarioRunner[]) =
-    let runnerWithLongestScenario = scnRunners
-                                    |> Array.sortByDescending(fun x -> x.Scenario.Duration)
-                                    |> Array.tryHead
-
-    match runnerWithLongestScenario with
-    | Some runner ->
-        Log.Information("waiting time: duration '{0}' of the longest scenario '{1}'...", runner.Scenario.Duration, runner.Scenario.ScenarioName)
-        dep.ShowProgressBar(runner.Scenario.Duration)
-
-    | None -> ()
-
-let waitUnitilAllFinish (scnRunners: ScenarioRunner[]) = 
-    let mutable allFinish = scnRunners |> Array.forall(fun x -> x.Finished)
-    while not allFinish do        
-        Task.Delay(TimeSpan.FromSeconds(1.0)).Wait()
-        allFinish <- scnRunners |> Array.forall(fun x -> x.Finished)
-
-let calcStatistics (scnRunners: ScenarioRunner[]) =
-    scnRunners
-    |> Array.map(fun x -> x.GetResult())
-    |> GlobalStats.create    
-
-let run (dep: Dependency, context: NBomberRunnerContext) =
-    Dependency.Logger.initLogger(dep.ApplicationType)    
-    Log.Information("NBomber started a new session: '{0}'", dep.SessionId)
-
-    match Validation.validateRunnerContext(context) with
-    | Ok context ->             
-        let scnResult = buildScenarios(context) |> initScenarios        
-        if Result.isOk(scnResult) then
-            let scnRunners = scnResult |> Result.getOk |> Array.map(ScenarioRunner)
-            warmUpScenarios(dep, scnRunners)
-            
-            Log.Information("starting bombing...")
-            scnRunners |> Array.iter(fun x -> x.Run())
-            
-            if dep.ApplicationType = ApplicationType.Console then
-                displayProgress(dep, scnRunners)
-
-            waitUnitilAllFinish(scnRunners)            
-
-            let globalStats = calcStatistics(scnRunners)
-            let allAsserts = scnRunners |> Array.collect(fun x -> x.Scenario.Assertions)
-            let assertResults = Assertion.apply(globalStats, allAsserts)
-
-            let declaredReportFileName = context.ReportFileName |> Option.defaultValue ("report_" + dep.SessionId)
-            let reportFileName = tryGetReportFileName(context) |> Option.defaultValue declaredReportFileName
-            let reportFormats = tryGetReportFormats(context) |> Option.defaultValue context.ReportFormats
-
-            Report.build(dep, globalStats, assertResults)
-            |> Report.save(dep, "./", reportFileName, reportFormats)
-                        
-            cleanScenarios(scnRunners)
-
-            if dep.ApplicationType = ApplicationType.Test then
-                TestFrameworkRunner.showAssertionErrors(assertResults)        
-    
-<<<<<<< HEAD
-    | Error ex ->
-        let errorMessage = toString(ex)
-        if dep.ApplicationType = ApplicationType.Test then TestFrameworkRunner.showValidationErrors(errorMessage)
-        else Log.Error(errorMessage)
-=======
-    | Error ex -> ex |> toString |> Log.Error
->>>>>>> 94a3312b
+﻿module internal NBomber.DomainServices.NBomberRunner
+
+open System
+open System.Threading.Tasks
+
+open Serilog
+
+open NBomber.Contracts
+open NBomber.Configuration
+open NBomber.Domain
+open NBomber.Domain.Statistics
+open NBomber.Infra
+open NBomber.Infra.Dependency
+open NBomber.DomainServices.Reporting
+open NBomber.DomainServices.ScenarioRunner
+open NBomber.Domain.Errors
+
+let tryGetScenariosSettings (context: NBomberRunnerContext) = maybe {
+    let! config = context.NBomberConfig
+    let! globalSettings = config.GlobalSettings
+    return! Option.ofObj(globalSettings.ScenariosSettings)
+}
+
+let tryGetTargetScenarios (context: NBomberRunnerContext) = maybe {
+    let! config = context.NBomberConfig
+    let! globalSettings = config.GlobalSettings
+    return! Option.ofObj(globalSettings.TargetScenarios)
+}
+
+let tryGetReportFileName (context: NBomberRunnerContext) = maybe {
+    let! config = context.NBomberConfig
+    let! globalSettings = config.GlobalSettings
+    return! Option.ofObj(globalSettings.ReportFileName)
+}
+
+let tryGetReportFormats (context: NBomberRunnerContext) = maybe {
+    let! config = context.NBomberConfig
+    let! globalSettings = config.GlobalSettings
+    let reportFormats = globalSettings.ReportFormats |> Array.choose(Validation.isReportFormatSupported)              
+    return! Option.ofObj(reportFormats)
+}
+
+let updateScenarioWithSettings (scenario: Scenario) (settings: ScenarioSetting) =
+    { scenario with ConcurrentCopies = settings.ConcurrentCopies
+                    WarmUpDuration = settings.WarmUpDuration
+                    Duration = settings.Duration }
+
+let filterTargetScenarios (targetScenarios: string[]) (scenarios: Scenario[]) =
+    Log.Information("target scenarios from config: {0}", targetScenarios |> String.concatWithCommaAndQuotes)
+
+    scenarios 
+    |> Array.filter(fun x -> targetScenarios |> Array.exists(fun target -> x.ScenarioName = target))
+        
+let applyScenariosSettings (settings: ScenarioSetting[]) (scenarios: Scenario[]) =    
+    if Array.isEmpty(settings) then
+        scenarios
+    else
+        scenarios
+        |> Array.map(fun scenario -> settings |> Array.tryFind(fun s -> s.ScenarioName = scenario.ScenarioName)
+                                              |> function | Some setting -> updateScenarioWithSettings scenario setting 
+                                                          | None -> scenario)
+
+let initScenarios (scenarios: DomainTypes.Scenario[]) =    
+    let mutable failed = false    
+    let mutable error = Unchecked.defaultof<_>
+    
+    let flow = seq {
+        for scn in scenarios do 
+            if not failed then
+                Log.Information("initializing scenario: '{0}'", scn.ScenarioName)
+                let initResult = Scenario.runInit(scn)
+
+                if Result.isError(initResult) then
+                    let errorMsg = initResult |> Result.getError |> Errors.toString
+                    Log.Error("init failed: " + errorMsg)
+                    failed <- true
+                    error <- initResult
+                yield initResult
+    }
+
+    let results = flow |> Seq.toArray
+
+    if not failed then results |> Array.map(Result.getOk) |> Ok
+    else error |> Result.getError |> Error 
+
+let cleanScenarios (scnRunners: ScenarioRunner[]) =
+    scnRunners |> Array.iter(fun x -> x.Clean())    
+
+let warmUpScenarios (dep: Dependency, scnRunners: ScenarioRunner[]) =
+    scnRunners 
+    |> Array.iter(fun x -> Log.Information("warming up scenario: '{0}'", x.Scenario.ScenarioName)
+                           let duration = x.Scenario.WarmUpDuration
+                           if dep.ApplicationType = Console then dep.ShowProgressBar(duration)
+                           x.WarmUp(duration).Wait())
+
+let buildScenarios (context: NBomberRunnerContext) =     
+    let registeredScenarios = context.Scenarios
+    let scenarioSettings = tryGetScenariosSettings(context)
+    let targetScenarios = tryGetTargetScenarios(context)
+
+    if not(Array.isEmpty registeredScenarios) then
+        let scnNames = registeredScenarios |> Array.map(fun x -> x.ScenarioName) |> String.concatWithCommaAndQuotes
+        Log.Information("registered scenarios: {0}", scnNames)
+
+    match (scenarioSettings, targetScenarios) with
+    | Some settings, Some targetScns -> 
+        registeredScenarios 
+        |> filterTargetScenarios(targetScns)
+        |> applyScenariosSettings(settings) 
+        |> Array.map(Scenario.create)
+    
+    | Some settings, None ->         
+        registeredScenarios
+        |> applyScenariosSettings(settings)         
+        |> Array.map(Scenario.create)
+
+    | None, Some targetScns ->
+        registeredScenarios
+        |> filterTargetScenarios(targetScns)        
+        |> Array.map(Scenario.create)
+
+    | None, None -> context.Scenarios |> Array.map(Scenario.create)
+
+let displayProgress (dep: Dependency, scnRunners: ScenarioRunner[]) =
+    let runnerWithLongestScenario = scnRunners
+                                    |> Array.sortByDescending(fun x -> x.Scenario.Duration)
+                                    |> Array.tryHead
+
+    match runnerWithLongestScenario with
+    | Some runner ->
+        Log.Information("waiting time: duration '{0}' of the longest scenario '{1}'...", runner.Scenario.Duration, runner.Scenario.ScenarioName)
+        dep.ShowProgressBar(runner.Scenario.Duration)
+
+    | None -> ()
+
+let waitUnitilAllFinish (scnRunners: ScenarioRunner[]) = 
+    let mutable allFinish = scnRunners |> Array.forall(fun x -> x.Finished)
+    while not allFinish do        
+        Task.Delay(TimeSpan.FromSeconds(1.0)).Wait()
+        allFinish <- scnRunners |> Array.forall(fun x -> x.Finished)
+
+let calcStatistics (scnRunners: ScenarioRunner[]) =
+    scnRunners
+    |> Array.map(fun x -> x.GetResult())
+    |> GlobalStats.create    
+
+let run (dep: Dependency, context: NBomberRunnerContext) =
+    Dependency.Logger.initLogger(dep.ApplicationType)    
+    Log.Information("NBomber started a new session: '{0}'", dep.SessionId)
+
+    match Validation.validateRunnerContext(context) with
+    | Ok context ->             
+        let scnResult = buildScenarios(context) |> initScenarios        
+        if Result.isOk(scnResult) then
+            let scnRunners = scnResult |> Result.getOk |> Array.map(ScenarioRunner)
+            warmUpScenarios(dep, scnRunners)
+            
+            Log.Information("starting bombing...")
+            scnRunners |> Array.iter(fun x -> x.Run())
+            
+            if dep.ApplicationType = ApplicationType.Console then
+                displayProgress(dep, scnRunners)
+
+            waitUnitilAllFinish(scnRunners)            
+
+            let globalStats = calcStatistics(scnRunners)
+            let allAsserts = scnRunners |> Array.collect(fun x -> x.Scenario.Assertions)
+            let assertResults = Assertion.apply(globalStats, allAsserts)
+
+            let declaredReportFileName = context.ReportFileName |> Option.defaultValue ("report_" + dep.SessionId)
+            let reportFileName = tryGetReportFileName(context) |> Option.defaultValue declaredReportFileName
+            let reportFormats = tryGetReportFormats(context) |> Option.defaultValue context.ReportFormats
+
+            Report.build(dep, globalStats, assertResults)
+            |> Report.save(dep, "./", reportFileName, reportFormats)
+                        
+            cleanScenarios(scnRunners)
+
+            if dep.ApplicationType = ApplicationType.Test then
+                TestFrameworkRunner.showAssertionErrors(assertResults)        
+                
+    | Error ex ->
+        let errorMessage = toString(ex)
+        if dep.ApplicationType = ApplicationType.Test then TestFrameworkRunner.showValidationErrors(errorMessage)
+        else Log.Error(errorMessage)